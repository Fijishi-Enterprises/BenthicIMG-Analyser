--- conflicted
+++ resolved
@@ -1,21 +1,17 @@
 from __future__ import unicode_literals
+
 from io import BytesIO
-<<<<<<< HEAD
-import mock
-from unittest import skip
-=======
+from unittest import skipIf
+
+import piexif
 import six
-from unittest import skipIf
->>>>>>> 696c0633
-
+from PIL import Image as PILImage
 from django.core.files.base import ContentFile
 from django_migration_testcase import MigrationTest
 from easy_thumbnails.files import get_thumbnailer
-import piexif
-from PIL import Image as PILImage
 
+from images.model_utils import PointGen
 from images.models import Point
-from images.model_utils import PointGen
 from lib.tests.utils import ClientTest
 
 
@@ -125,25 +121,11 @@
         with self.assertRaisesMessage(AssertionError, "Column above maximum"):
             point.save()
 
-
-<<<<<<< HEAD
-def save_without_checks(self, *args, **kwargs):
-    """
-    Mock version of Point.save().
-    Doesn't run assertions, so we can save any row/column values we want.
-    """
-    super(Point, self).save(*args, **kwargs)
-
-
-@skip("Fails on Travis after adding images 0024 migration.")
-class PointRowcolIndexingMigrationTest(MigrationTest, ClientTest):
-=======
 @skipIf(
     six.PY3,
     "This migration doesn't work in Python 3; it gets a TypeError in the"
     " Image model's post_init signal handler.")
 class PopulateLastAnnotationMigrationTest(MigrationTest, ClientTest):
->>>>>>> 696c0633
 
     app_name = 'images'
     before = '0024'
